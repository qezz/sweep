--- conflicted
+++ resolved
@@ -1,85 +1,57 @@
-<<<<<<< HEAD
 use core::borrow::Borrow;
 use std::fs::remove_dir_all;
 use std::io::stdin;
 use std::process;
 
 use dunce::canonicalize;
+use structopt::StructOpt;
 
 pub use crate::output::output;
 pub use crate::project::Project;
-use crate::settings::Settings;
-=======
 use std::path::PathBuf;
 use regex::Regex;
-use std::io::{ stdin, stdout, Write };
-
-use colored::*;
-use structopt::StructOpt;
-
-mod languages;
-mod file_utils;
-mod find_paths;
-mod get_stats;
-mod filter_paths;
-mod remove_paths;
-mod spinner;
-
-use crate::get_stats::format_size;
->>>>>>> a0f64bca
 
 mod analyse;
 mod find;
 mod util;
 
-<<<<<<< HEAD
 mod output;
-mod settings;
 mod project;
+
+/// Clean up build artifacts and dependency directories in Rust, Java and NodeJS projects to free up disk space.
+///
+/// Questions, bugs & other issues: github.com/woubuc/project-cleanup/issues
+#[derive(Debug,StructOpt)]
+pub struct Settings {
+	/// One or more directories where the project-cleanup should start searching for projects.
+	/// Defaults to the current working directory if no paths are given.
+	#[structopt(name = "PATH...")]
+	pub paths : Vec<PathBuf>,
+
+	/// Cleanup even projects that were modified within the last 30 days.
+	#[structopt(short = "a", long = "all")]
+	pub all : bool,
+
+	/// Exclude projects in directories matched by this regex pattern
+	#[structopt(short = "i", long = "ignore")]
+	pub ignore : Option<Regex>,
+
+	/// Skip confirmation prompt before removing directories
+	#[structopt(short = "f", long = "force")]
+	pub force : bool
+}
 
 fn main() {
 
 	output().main_title();
 
 	// Parse CLI settings
-	let mut settings = match Settings::from_args(std::env::args()) {
-		settings::ParseResult::Ok(settings) => settings,
-		settings::ParseResult::Done => return,
-		settings::ParseResult::Errored => process::exit(1),
-	};
-=======
-	/// Clean up build artifacts and dependency directories in Rust, Java and NodeJS projects to free up disk space.  
-	///
-	/// Questions, bugs & other issues: github.com/woubuc/project-cleanup/issues
-	#[derive(Debug,StructOpt)]
-	pub struct Settings {
-		/// Paths where potential cleanup candidates are located
-		#[structopt(name = "PATH...", help = "One or more directories where the project-cleanup should start searching for projects. Defaults to current working directory")]
-		pub paths : Vec<PathBuf>,
-		/// Remove even if project was touched recently (within the last month).
-		#[structopt(short = "a", long = "all", help = "Cleanup even recently used projects")]
-		pub all : bool,
-		/// Exclude projects in directories matched by this regex
-		#[structopt(short = "i", long = "ignore", help = "Regex to specify project directories to be ignored")]
-		pub ignore : Option<Regex>,
-		/// Skip confirmation before removal
-		#[structopt(short = "f", long = "force", help = "Skip confirmation prompt")]
-		pub force : bool
-	}
+	let mut settings = Settings::from_args();
 
-	// If on Windows, we need to enable the virtual terminal
-	// to allow for proper colour support. Other platforms should
-	// support ansi colouring without a problem.
-	#[cfg(windows)]
-	colored::control::set_virtual_terminal(true).expect("Could not initialise virtual terminal");
-
-	// Parse CLI settings
-	let mut settings = Settings::from_args();
 	// Check if we need to include the working directory because no path was provided
 	if settings.paths.is_empty(){
-	settings.paths.push(".".into())
+		settings.paths.push(".".into());
 	}
->>>>>>> a0f64bca
 
 	// Resolve to absolute paths - TODO move this into settings
 	settings.paths = settings.paths.iter()
